<<<<<<< HEAD
## 0.5.0 (Unreleased)

DEPRECATIONS/BREAKING CHANGES:
 * S3 physical backend: Environment variables are now preferred over
   configuration values. This makes it behave similar to the rest of Vault,
   which, in increasing order of preference, uses values from the configuration
   file, environment variables, and CLI flags. [GH-871]
 * `token-renew` CLI command: If the token given for renewal is the same as the
   client token, the `renew-self` endpoint will be used in the API. Given that
   the `default` policy (by default) allows all clients access to the
   `renew-self` endpoint, this makes it much more likely that the intended
   operation will be successful. [GH-894]

FEATURES:

 * **Split Data/High Availability Physical Backends**: You can now configure
   two separate physical backends: one to be used for High Availability
   coordination and another to be used for encrypted data storage. See the
   [configuration
   documentation](https://vaultproject.io/docs/config/index.html) for details.
   [GH-395]
 * **Fine-Grained Access Control**: Policies can now use the `capabilities` set
   to specify fine-grained control over operations allowed on a path, including
   separation of `sudo` privileges from other privileges. These can be mixed
   and matched in any way desired. The `policy` value is kept for backwards
   compatibility. See the [updated policy
   documentation](https://vaultproject.io/docs/concepts/policies.html) for
   details. [GH-914]
 * **DynamoDB HA Physical Backend**: There is now a new, community-supported
   HA-enabled physical backend using Amazon DynamoDB. See the [configuration
   documentation](https://vaultproject.io/docs/config/index.html) for details.
   [GH-878]
 * **Keybase Support for PGP Encryption Keys**: You can now specify Keybase
   users when passing in PGP keys to the `init` and `rekey` CLI commands.
   Public keys for these users will be fetched automatically. [GH-901]

IMPROVEMENTS:

 * cli: Output secrets sorted by key name [GH-830]
 * cli: Support YAML as an output format [GH-832]
 * cli: Show an error if the output format is incorrect, rather than falling
   back to an empty table [GH-849]
 * cli: Allow setting the `advertise_addr` for HA via the
   `VAULT_ADVERTISE_ADDR` environment variable [GH-581]
 * cli/token-lookup: Add token-lookup command [GH-892]
 * cli/server: Use internal functions for the token-helper rather than shelling
   out, which fixes some problems with using a static binary in Docker or paths
   with multiple spaces when launching in `-dev` mode [GH-850]
 * conf: Use normal bool values rather than empty/non-empty for the
   `tls_disable` option [GH-802]
 * credential/token: Add `last_renewal_time` to token lookup calls [GH-896]
 * helper/certutil: Add ability to parse PKCS#8 bundles [GH-829]
 * logical/pki: Assign ExtKeyUsageAny to CA certs generated/signed with the
   backend; this fixes the non-spec validation logic used in the Windows Crypto
   API and Go's verification functions [GH-846]
 * physical/cache: Use 2Q cache instead of straight LRU [GH-908]
 * physical/etcd: Support basic auth [GH-859]

BUG FIXES:
 * api: Correct the HTTP verb used in the LookupSelf method [GH-887]
 * command/read: Fix panic when an empty argument was given [GH-923]
 * command/ssh: Fix panic when username lookup fails [GH-886]
 * core: When running in standalone mode, don't advertise that we are active
   until post-unseal setup completes [GH-872]
 * core: Update go-cleanhttp dependency to ensure idle connections aren't
   leaked [GH-867]
 * core: Don't allow tokens to have duplicate policies [GH-897]
 * core: Fix regression in `sys/renew` that caused information stored in the
   Secret part of the response to be lost [GH-912]
 * physical: Use square brackets when setting an IPv6-based advertise address
   as the auto-detected advertise address [GH-883]
 * physical/s3: Use an initialized client when using IAM roles to fix a
   regression introduced against newer versions of the AWS Go SDK [GH-836]

MISC:

 * Clarified our stance on support for community-derived physical backends.
   See the [configuration
   documentation](https://vaultproject.io/docs/config/index.html) for details.
 * Add `vault-java` to libraries [GH-851]
 * Various minor documentation fixes and improvements [GH-839] [GH-854]
   [GH-861] [GH-876] [GH-899] [GH-900] [GH-904] [GH-923] [GH-924]
=======
## 0.4.1 (January 13, 2016)

SECURITY:

  * Build against Go 1.5.3 to mitigate a security vulnerability introduced in
    Go 1.5. For more information, please see
    https://groups.google.com/forum/#!topic/golang-dev/MEATuOi_ei4

This is a security-only release; other than the version number and building
against Go 1.5.3, there are no changes from 0.4.0.
>>>>>>> 1a807d58

## 0.4.0 (December 10, 2015)

DEPRECATIONS/BREAKING CHANGES:

 * Policy Name Casing: Policy names are now normalized to lower-case on write,
   helping prevent accidental case mismatches. For backwards compatibility,
   policy names are not currently normalized when reading or deleting. [GH-676]
 * Default etcd port number: the default connection string for the `etcd`
   physical store uses port 2379 instead of port 4001, which is the port used
   by the supported version 2.x of etcd. [GH-753]
 * As noted below in the FEATURES section, if your Vault installation contains
   a policy called `default`, new tokens created will inherit this policy
   automatically.
 * In the PKI backend there have been a few minor breaking changes:
   * The token display name is no longer a valid option for providing a base
   domain for issuance. Since this name is prepended with the name of the
   authentication backend that issued it, it provided a faulty use-case at best
   and a confusing experience at worst. We hope to figure out a better
   per-token value in a future release.
   * The `allowed_base_domain` parameter has been changed to `allowed_domains`,
   which accepts a comma-separated list of domains. This allows issuing
   certificates with DNS subjects across multiple domains. If you had a
   configured `allowed_base_domain` parameter, it will be migrated
   automatically when the role is read (either via a normal read, or via
   issuing a certificate).

FEATURES:

 * **Significantly Enhanced PKI Backend**: The `pki` backend can now generate
   and sign root CA certificates and intermediate CA CSRs. It can also now sign
   submitted client CSRs, as well as a significant number of other
   enhancements. See the updated documentation for the full API. [GH-666]
 * **CRL Checking for Certificate Authentication**: The `cert` backend now
   supports pushing CRLs into the mount and using the contained serial numbers
   for revocation checking. See the documentation for the `cert` backend for
   more info. [GH-330]
 * **Default Policy**: Vault now ensures that a policy named `default` is added
   to every token. This policy cannot be deleted, but it can be modified
   (including to an empty policy). There are three endpoints allowed in the
   default `default` policy, related to token self-management: `lookup-self`,
   which allows a token to retrieve its own information, and `revoke-self` and
   `renew-self`, which are self-explanatory. If your existing Vault
   installation contains a policy called `default`, it will not be overridden,
   but it will be added to each new token created. You can override this
   behavior when using manual token creation (i.e. not via an authentication
   backend) by setting the "no_default_policy" flag to true. [GH-732]

IMPROVEMENTS:

 * api: API client now uses a 60 second timeout instead of indefinite [GH-681]
 * api: Implement LookupSelf, RenewSelf, and RevokeSelf functions for auth
   tokens [GH-739]
 * api: Standardize environment variable reading logic inside the API; the CLI
   now uses this but can still override via command-line parameters [GH-618]
 * audit: HMAC-SHA256'd client tokens are now stored with each request entry.
   Previously they were only displayed at creation time; this allows much
   better traceability of client actions. [GH-713]
 * audit: There is now a `sys/audit-hash` endpoint that can be used to generate
   an HMAC-SHA256'd value from provided data using the given audit backend's
   salt [GH-784]
 * core: The physical storage read cache can now be disabled via
   "disable_cache" [GH-674]
 * core: The unsealing process can now be reset midway through (this feature
   was documented before, but not enabled) [GH-695]
 * core: Tokens can now renew themselves [GH-455]
 * core: Base64-encoded PGP keys can be used with the CLI for `init` and
   `rekey` operations [GH-653]
 * core: Print version on startup [GH-765]
 * core: Access to `sys/policy` and `sys/mounts` now uses the normal ACL system
   instead of requiring a root token [GH-769]
 * credential/token: Display whether or not a token is an orphan in the output
   of a lookup call [GH-766]
 * logical: Allow `.` in path-based variables in many more locations [GH-244]
 * logical: Responses now contain a "warnings" key containing a list of
   warnings returned from the server. These are conditions that did not require
   failing an operation, but of which the client should be aware. [GH-676]
 * physical/(consul,etcd): Consul and etcd now use a connection pool to limit
   the number of outstanding operations, improving behavior when a lot of
   operations must happen at once [GH-677] [GH-780]
 * physical/consul: The `datacenter` parameter was removed; It could not be
   effective unless the Vault node (or the Consul node it was connecting to)
   was in the datacenter specified, in which case it wasn't needed [GH-816]
 * physical/etcd: Support TLS-encrypted connections and use a connection pool
   to limit the number of outstanding operations [GH-780]
 * physical/s3: The S3 endpoint can now be configured, allowing using
   S3-API-compatible storage solutions [GH-750]
 * physical/s3: The S3 bucket can now be configured with the `AWS_S3_BUCKET`
   environment variable [GH-758]
 * secret/consul: Management tokens can now be created [GH-714]

BUG FIXES:

 * api: API client now checks for a 301 response for redirects. Vault doesn't
   generate these, but in certain conditions Go's internal HTTP handler can
generate them, leading to client errors.
 * cli: `token-create` now supports the `ttl` parameter in addition to the
   deprecated `lease` parameter. [GH-688]
 * core: Return data from `generic` backends on the last use of a limited-use
   token [GH-615]
 * core: Fix upgrade path for leases created in `generic` prior to 0.3 [GH-673]
 * core: Stale leader entries will now be reaped [GH-679]
 * core: Using `mount-tune` on the auth/token path did not take effect.
   [GH-688]
 * core: Fix a potential race condition when (un)sealing the vault with metrics
   enabled [GH-694]
 * core: Fix an error that could happen in some failure scenarios where Vault
   could fail to revert to a clean state [GH-733]
 * core: Ensure secondary indexes are removed when a lease is expired [GH-749]
 * core: Ensure rollback manager uses an up-to-date mounts table [GH-771]
 * everywhere: Don't use http.DefaultClient, as it shares state implicitly and
   is a source of hard-to-track-down bugs [GH-700]
 * credential/token: Allow creating orphan tokens via an API path [GH-748]
 * secret/generic: Validate given duration at write time, not just read time;
   if stored durations are not parseable, return a warning and the default
   duration rather than an error [GH-718]
 * secret/generic: Return 400 instead of 500 when `generic` backend is written
   to with no data fields [GH-825]
 * secret/postgresql: Revoke permissions before dropping a user or revocation
   may fail [GH-699]

MISC:

 * Various documentation fixes and improvements [GH-685] [GH-688] [GH-697]
   [GH-710] [GH-715] [GH-831]

## 0.3.1 (October 6, 2015)

SECURITY:

 * core: In certain failure scenarios, the full values of requests and
   responses would be logged [GH-665]

FEATURES:

 * **Settable Maximum Open Connections**: The `mysql` and `postgresql` backends
   now allow setting the number of maximum open connections to the database,
which was previously capped to 2. [GH-661]
 * **Renewable Tokens for GitHub**: The `github` backend now supports
   specifying a TTL, enabling renewable tokens. [GH-664]

BUG FIXES:

 * dist: linux-amd64 distribution was dynamically linked [GH-656]
 * credential/github: Fix acceptance tests [GH-651]

MISC:

 * Various minor documentation fixes and improvements [GH-649] [GH-650]
   [GH-654] [GH-663]

## 0.3.0 (September 28, 2015)

DEPRECATIONS/BREAKING CHANGES:

Note: deprecations and breaking changes in upcoming releases are announced
ahead of time on the "vault-tool" mailing list.

 * **Cookie Authentication Removed**: As of 0.3 the only way to authenticate is
   via the X-Vault-Token header. Cookie authentication was hard to properly
test, could result in browsers/tools/applications saving tokens in plaintext on
disk, and other issues. [GH-564]
 * **Terminology/Field Names**: Vault is transitioning from overloading the
   term "lease" to mean both "a set of metadata" and "the amount of time the
metadata is valid". The latter is now being referred to as TTL (or
"lease_duration" for backwards-compatibility); some parts of Vault have already
switched to using "ttl" and others will follow in upcoming releases. In
particular, the "token", "generic", and "pki" backends accept both "ttl" and
"lease" but in 0.4 only "ttl" will be accepted. [GH-528]
 * **Downgrade Not Supported**: Due to enhancements in the storage subsytem,
   values written by Vault 0.3+ will not be able to be read by prior versions
of Vault. There are no expected upgrade issues, however, as with all critical
infrastructure it is recommended to back up Vault's physical storage before
upgrading.

FEATURES:

 * **SSH Backend**: Vault can now be used to delegate SSH access to machines,
   via a (recommended) One-Time Password approach or by issuing dynamic keys.
[GH-385]
 * **Cubbyhole Backend**: This backend works similarly to the "generic" backend
   but provides a per-token workspace. This enables some additional
authentication workflows (especially for containers) and can be useful to
applications to e.g. store local credentials while being restarted or upgraded,
rather than persisting to disk. [GH-612]
 * **Transit Backend Improvements**: The transit backend now allows key
   rotation and datakey generation. For rotation, data encrypted with previous
versions of the keys can still be decrypted, down to a (configurable) minimum
previous version; there is a rewrap function for manual upgrades of ciphertext
to newer versions. Additionally, the backend now allows generating and
returning high-entropy keys of a configurable bitsize suitable for AES and
other functions; this is returned wrapped by a named key, or optionally both
wrapped and plaintext for immediate use. [GH-626]
 * **Global and Per-Mount Default/Max TTL Support**: You can now set the
   default and maximum Time To Live for leases both globally and per-mount.
Per-mount settings override global settings. Not all backends honor these
settings yet, but the maximum is a hard limit enforced outside the backend. See
the documentation for "/sys/mounts/" for details on configuring per-mount TTLs.
[GH-469]
 * **PGP Encryption for Unseal Keys**: When initializing or rotating Vault's
   master key, PGP/GPG public keys can now be provided. The output keys will be
encrypted with the given keys, in order. [GH-570]
 * **Duo Multifactor Authentication Support**: Backends that support MFA can
   now use Duo as the mechanism. [GH-464]
 * **Performance Improvements**: Users of the "generic" backend will see a
   significant performance improvement as the backend no longer creates leases,
although it does return TTLs (global/mount default, or set per-item) as before.
[GH-631]
 * **Codebase Audit**: Vault's codebase was audited by iSEC. (The terms of the
   audit contract do not allow us to make the results public.) [GH-220]

IMPROVEMENTS:

 * audit: Log entries now contain a time field [GH-495]
 * audit: Obfuscated audit entries now use hmac-sha256 instead of sha1 [GH-627]
 * backends: Add ability for a cleanup function to be called on backend unmount
   [GH-608]
 * config: Allow specifying minimum acceptable TLS version [GH-447]
 * core: If trying to mount in a location that is already mounted, be more
   helpful about the error [GH-510]
 * core: Be more explicit on failure if the issue is invalid JSON [GH-553]
 * core: Tokens can now revoke themselves [GH-620]
 * credential/app-id: Give a more specific error when sending a duplicate POST
   to sys/auth/app-id [GH-392]
 * credential/github: Support custom API endpoints (e.g. for Github Enterprise)
   [GH-572]
 * credential/ldap: Add per-user policies and option to login with
   userPrincipalName [GH-420]
 * credential/token: Allow root tokens to specify the ID of a token being
   created from CLI [GH-502]
 * credential/userpass: Enable renewals for login tokens [GH-623]
 * scripts: Use /usr/bin/env to find Bash instead of hardcoding [GH-446]
 * scripts: Use godep for build scripts to use same environment as tests
   [GH-404]
 * secret/mysql: Allow reading configuration data [GH-529]
 * secret/pki: Split "allow_any_name" logic to that and "enforce_hostnames", to
   allow for non-hostname values (e.g. for client certificates) [GH-555]
 * storage/consul: Allow specifying certificates used to talk to Consul
   [GH-384]
 * storage/mysql: Allow SSL encrypted connections [GH-439]
 * storage/s3: Allow using temporary security credentials [GH-433]
 * telemetry: Put telemetry object in configuration to allow more flexibility
   [GH-419]
 * testing: Disable mlock for testing of logical backends so as not to require
   root [GH-479]

BUG FIXES:

 * audit/file: Do not enable auditing if file permissions are invalid [GH-550]
 * backends: Allow hyphens in endpoint patterns (fixes AWS and others) [GH-559]
 * cli: Fixed missing setup of client TLS certificates if no custom CA was
   provided
 * cli/read: Do not include a carriage return when using raw field output
   [GH-624]
 * core: Bad input data could lead to a panic for that session, rather than
   returning an error [GH-503]
 * core: Allow SHA2-384/SHA2-512 hashed certificates [GH-448]
 * core: Do not return a Secret if there are no uses left on a token (since it
   will be unable to be used) [GH-615]
 * core: Code paths that called lookup-self would decrement num_uses and
   potentially immediately revoke a token [GH-552]
 * core: Some /sys/ paths would not properly redirect from a standby to the
   leader [GH-499] [GH-551]
 * credential/aws: Translate spaces in a token's display name to avoid making
   IAM unhappy [GH-567]
 * credential/github: Integration failed if more than ten organizations or
   teams [GH-489]
 * credential/token: Tokens with sudo access to "auth/token/create" can now use
   root-only options [GH-629]
 * secret/cassandra: Work around backwards-incompatible change made in
   Cassandra 2.2 preventing Vault from properly setting/revoking leases
[GH-549]
 * secret/mysql: Use varbinary instead of varchar to avoid InnoDB/UTF-8 issues
   [GH-522]
 * secret/postgres: Explicitly set timezone in connections [GH-597]
 * storage/etcd: Renew semaphore periodically to prevent leadership flapping
   [GH-606]
 * storage/zk: Fix collisions in storage that could lead to data unavailability
   [GH-411]

MISC:

 * Various documentation fixes and improvements [GH-412] [GH-474] [GH-476]
   [GH-482] [GH-483] [GH-486] [GH-508] [GH-568] [GH-574] [GH-586] [GH-590]
[GH-591] [GH-592] [GH-595] [GH-613] [GH-637]
 * Less "armon" in stack traces [GH-453]
 * Sourcegraph integration [GH-456]

## 0.2.0 (July 13, 2015)

FEATURES:

 * **Key Rotation Support**: The `rotate` command can be used to rotate the
   master encryption key used to write data to the storage (physical) backend.
[GH-277]
 * **Rekey Support**: Rekey can be used to rotate the master key and change the
   configuration of the unseal keys (number of shares, threshold required).
[GH-277]
 * **New secret backend: `pki`**: Enable Vault to be a certificate authority
   and generate signed TLS certificates. [GH-310]
 * **New secret backend: `cassandra`**: Generate dynamic credentials for
   Cassandra [GH-363]
 * **New storage backend: `etcd`**: store physical data in etcd [GH-259]
   [GH-297]
 * **New storage backend: `s3`**: store physical data in S3. Does not support
   HA. [GH-242]
 * **New storage backend: `MySQL`**: store physical data in MySQL. Does not
   support HA. [GH-324]
 * `transit` secret backend supports derived keys for per-transaction unique
   keys [GH-399]

IMPROVEMENTS:

 * cli/auth: Enable `cert` method [GH-380]
 * cli/auth: read input from stdin [GH-250]
 * cli/read: Ability to read a single field from a secret [GH-257]
 * cli/write: Adding a force flag when no input required
 * core: allow time duration format in place of seconds for some inputs
 * core: audit log provides more useful information [GH-360]
 * core: graceful shutdown for faster HA failover
 * core: **change policy format** to use explicit globbing [GH-400] Any
   existing policy in Vault is automatically upgraded to avoid issues.  All
policy files must be updated for future writes. Adding the explicit glob
character `*` to the path specification is all that is required.
 * core: policy merging to give deny highest precedence [GH-400]
 * credential/app-id: Protect against timing attack on app-id
 * credential/cert: Record the common name in the metadata [GH-342]
 * credential/ldap: Allow TLS verification to be disabled [GH-372]
 * credential/ldap: More flexible names allowed [GH-245] [GH-379] [GH-367]
 * credential/userpass: Protect against timing attack on password
 * credential/userpass: Use bcrypt for password matching
 * http: response codes improved to reflect error [GH-366]
 * http: the `sys/health` endpoint supports `?standbyok` to return 200 on
   standby [GH-389]
 * secret/app-id: Support deleting AppID and UserIDs [GH-200]
 * secret/consul: Fine grained lease control [GH-261]
 * secret/transit: Decouple raw key from key management endpoint [GH-355]
 * secret/transit: Upsert named key when encrypt is used [GH-355]
 * storage/zk: Support for HA configuration [GH-252]
 * storage/zk: Changing node representation. **Backwards incompatible**.
   [GH-416]

BUG FIXES:

 * audit/file: file removing TLS connection state
 * audit/syslog: fix removing TLS connection state
 * command/*: commands accepting `k=v` allow blank values
 * core: Allow building on FreeBSD [GH-365]
 * core: Fixed various panics when audit logging enabled
 * core: Lease renewal does not create redundant lease
 * core: fixed leases with negative duration [GH-354]
 * core: token renewal does not create child token
 * core: fixing panic when lease increment is null [GH-408]
 * credential/app-id: Salt the paths in storage backend to avoid information
   leak
 * credential/cert: Fixing client certificate not being requested
 * credential/cert: Fixing panic when no certificate match found [GH-361]
 * http: Accept PUT as POST for sys/auth
 * http: Accept PUT as POST for sys/mounts [GH-349]
 * http: Return 503 when sealed [GH-225]
 * secret/postgres: Username length is capped to exceeding limit
 * server: Do not panic if backend not configured [GH-222]
 * server: Explicitly check value of tls_diable [GH-201]
 * storage/zk: Fixed issues with version conflicts [GH-190]

MISC:

 * cli/path-help: renamed from `help` to avoid confusion

## 0.1.2 (May 11, 2015)

FEATURES:

  * **New physical backend: `zookeeper`**: store physical data in Zookeeper.
    HA not supported yet.
  * **New credential backend: `ldap`**: authenticate using LDAP credentials.

IMPROVEMENTS:

  * core: Auth backends can store internal data about auth creds
  * audit: display name for auth is shown in logs [GH-176]
  * command/*: `-insecure` has been renamed to `-tls-skip-verify` [GH-130]
  * command/*: `VAULT_TOKEN` overrides local stored auth [GH-162]
  * command/server: environment variables are copy-pastable
  * credential/app-id: hash of app and user ID are in metadata [GH-176]
  * http: HTTP API accepts `X-Vault-Token` as auth header [GH-124]
  * logical/*: Generate help output even if no synopsis specified

BUG FIXES:

  * core: login endpoints should never return secrets
  * core: Internal data should never be returned from core endpoints
  * core: defer barrier initialization to as late as possible to avoid error
    cases during init that corrupt data (no data loss)
  * core: guard against invalid init config earlier
  * audit/file: create file if it doesn't exist [GH-148]
  * command/*: ignore directories when traversing CA paths [GH-181]
  * credential/*: all policy mapping keys are case insensitive [GH-163]
  * physical/consul: Fixing path for locking so HA works in every case

## 0.1.1 (May 2, 2015)

SECURITY CHANGES:

  * physical/file: create the storge with 0600 permissions [GH-102]
  * token/disk: write the token to disk with 0600 perms

IMPROVEMENTS:

  * core: Very verbose error if mlock fails [GH-59]
  * command/*: On error with TLS oversized record, show more human-friendly
    error message. [GH-123]
  * command/read: `lease_renewable` is now outputed along with the secret to
    show whether it is renewable or not
  * command/server: Add configuration option to disable mlock
  * command/server: Disable mlock for dev mode so it works on more systems

BUG FIXES:

  * core: if token helper isn't absolute, prepend with path to Vault
    executable, not "vault" (which requires PATH) [GH-60]
  * core: Any "mapping" routes allow hyphens in keys [GH-119]
  * core: Validate `advertise_addr` is a valid URL with scheme [GH-106]
  * command/auth: Using an invalid token won't crash [GH-75]
  * credential/app-id: app and user IDs can have hyphens in keys [GH-119]
  * helper/password: import proper DLL for Windows to ask password [GH-83]

## 0.1.0 (April 28, 2015)

  * Initial release<|MERGE_RESOLUTION|>--- conflicted
+++ resolved
@@ -1,4 +1,3 @@
-<<<<<<< HEAD
 ## 0.5.0 (Unreleased)
 
 DEPRECATIONS/BREAKING CHANGES:
@@ -81,7 +80,7 @@
  * Add `vault-java` to libraries [GH-851]
  * Various minor documentation fixes and improvements [GH-839] [GH-854]
    [GH-861] [GH-876] [GH-899] [GH-900] [GH-904] [GH-923] [GH-924]
-=======
+
 ## 0.4.1 (January 13, 2016)
 
 SECURITY:
@@ -92,7 +91,6 @@
 
 This is a security-only release; other than the version number and building
 against Go 1.5.3, there are no changes from 0.4.0.
->>>>>>> 1a807d58
 
 ## 0.4.0 (December 10, 2015)
 
